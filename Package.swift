--- conflicted
+++ resolved
@@ -7,16 +7,10 @@
         .macOS(.v10_10), .iOS(.v9), .watchOS(.v2), .tvOS(.v9)
     ],
     products: [
-<<<<<<< HEAD
         // Products define the executables and libraries produced by a package, and make them visible to other packages.
         .library(name: "SwiftDate", targets: ["SwiftDate"]),
         .library(name: "SwiftDateStatic", type: .static, targets: ["SwiftDate"]),
         .library(name: "SwiftDateDynamic", type: .dynamic, targets: ["SwiftDate"])
-=======
-        .library(
-            name: "SwiftDate",
-            targets: ["SwiftDate"])
->>>>>>> edb629c6
     ],
     dependencies: [],
     targets: [
