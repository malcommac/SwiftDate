--- conflicted
+++ resolved
@@ -6,17 +6,7 @@
 
 We really ❤ Swift and we use it since the beginning.
 
-<<<<<<< HEAD
-## Swift Versions
-- Swift 2.3 [branch is here](https://github.com/malcommac/SwiftDate/tree/feature/swift_23)
-- Swift 3.0 [branch is here](https://github.com/malcommac/SwiftDate/tree/feature/swift-3.0)
-- Swift 2.2 is currently on develop and master
-
-## What is `NSDate` really?
-`NSDate` is the central class of the date/time handling in Foundation framework. It encapsulates a moment in time that is  internally stored as the number of seconds since Jan 1, 2001 at 00:00 UTC. It is [universal](http://en.wikipedia.org/wiki/Coordinated_Universal_Time) as such that it is the same moment everywhere around the world and beyond (we do not have [star date](https://en.wikipedia.org/wiki/Stardate) yet ;-) ). We call it 'absolute time'.
-=======
 We also think that dates and timezones management should be painless: this is the reason we made SwiftDate, probability the best way to manage date and time in Swift.
->>>>>>> 86b2de34
 
 Choose SwifDate for your next project, or migrate over your existing projects—you'll be happy you did!
 
