--- conflicted
+++ resolved
@@ -75,11 +75,7 @@
 	///   - granularity: smallest unit that must, along with all larger units, be greater for the given dates.
 	/// - Returns: Boolean
 	public func isInRange(date startDate: Date, and endDate: Date, orEqual: Bool = false, granularity: Calendar.Component = .nanosecond) -> Bool {
-<<<<<<< HEAD
         return self.inDefaultRegion().isInRange(date: startDate.inDefaultRegion(), and: endDate.inDefaultRegion(), orEqual: orEqual, granularity: granularity)
-=======
-		return inDefaultRegion().isInRange(date: startDate.inDefaultRegion(), and: endDate.inDefaultRegion(), granularity: granularity)
->>>>>>> 70480949
 	}
 
 	/// Compares equality of two given dates based on their components down to a given unit
