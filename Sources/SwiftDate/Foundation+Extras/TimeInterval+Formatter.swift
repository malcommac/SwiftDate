//
//  TimeInterval+Formatter.swift
//  SwiftDate
//
//  Created by Daniele Margutti on 14/06/2018.
//  Copyright © 2018 SwiftDate. All rights reserved.
//

import Foundation

public extension TimeInterval {

	public struct ComponentsFormatterOptions {

		/// Fractional units may be used when a value cannot be exactly represented using the available units.
		/// For example, if minutes are not allowed, the value “1h 30m” could be formatted as “1.5h”.
		/// The default value of this property is false.
		public var allowsFractionalUnits: Bool = false

		/// Specify the units that can be used in the output.
		/// By default `[.year, .month, .weekOfMonth, .day, .hour, .minute, .second]` are used.
		public var allowedUnits: NSCalendar.Unit = [.year, .month, .weekOfMonth, .day, .hour, .minute, .second]

		/// A Boolean value indicating whether to collapse the largest unit into smaller units when a certain threshold is met.
		/// By default is `false`.
		public var collapsesLargestUnit: Bool = false

		/// The maximum number of time units to include in the output string.
		/// The default value of this property is 0, which does not cause the elimination of any units.
		public var maximumUnitCount: Int = 0

		/// The formatting style for units whose value is 0.
		/// By default is `.default`
		public var zeroFormattingBehavior: DateComponentsFormatter.ZeroFormattingBehavior = .default

		/// The preferred style for units.
		/// By default is `.abbreviated`.
		public var unitsStyle: DateComponentsFormatter.UnitsStyle = .abbreviated

		/// Locale of the formatter
		public var locale: LocaleConvertible? {
			set { calendar.locale = newValue?.toLocale() }
			get { return calendar.locale }
		}

		/// Calendar
		public var calendar: Calendar = Calendar.autoupdatingCurrent

		public func apply(toFormatter formatter: DateComponentsFormatter) {
			formatter.allowsFractionalUnits = allowsFractionalUnits
			formatter.allowedUnits = allowedUnits
			formatter.collapsesLargestUnit = collapsesLargestUnit
			formatter.maximumUnitCount = maximumUnitCount
			formatter.unitsStyle = unitsStyle
			formatter.calendar = calendar
		}

		public init() {}
	}

	/// Return the local thread shared formatter for date components
	private static func sharedFormatter() -> DateComponentsFormatter {
		let name = "SwiftDate_\(NSStringFromClass(DateComponentsFormatter.self))"
		return threadSharedObject(key: name, create: {
			let formatter = DateComponentsFormatter()
			formatter.includesApproximationPhrase = false
			formatter.includesTimeRemainingPhrase = false
			return formatter
		})
	}

	@available(*, deprecated: 5.0.13, obsoleted: 5.1, message: "Use toIntervalString function instead")
	public func toString(options callback: ((inout ComponentsFormatterOptions) -> Void)? = nil) -> String {
		return self.toIntervalString(options: callback)
	}
	
	/// Format a time interval in a string with desidered components with passed style.
	///
	/// - Parameters:
	///   - units: units to include in string.
	///   - style: style of the units, by default is `.abbreviated`
	/// - Returns: string representation
	public func toIntervalString(options callback: ((inout ComponentsFormatterOptions) -> Void)? = nil) -> String {
		let formatter = TimeInterval.sharedFormatter()
		var options = ComponentsFormatterOptions()
		callback?(&options)
		options.apply(toFormatter: formatter)
		return (formatter.string(from: self) ?? "")
	}

	/// Format a time interval in a string with desidered components with passed style.
	///
	/// - Parameter options: options for formatting.
	/// - Returns: string representation
	public func toString(options: ComponentsFormatterOptions) -> String {
		let formatter = TimeInterval.sharedFormatter()
		options.apply(toFormatter: formatter)
		return (formatter.string(from: self) ?? "")
	}

	/// Return a string representation of the time interval in form of clock countdown (ie. 57:00:00)
	///
	/// - Parameter zero: behaviour with zero.
	/// - Returns: string representation
	public func toClock(zero: DateComponentsFormatter.ZeroFormattingBehavior = .pad) -> String {
<<<<<<< HEAD
		return toString(options: {
=======
		return self.toIntervalString(options: {
>>>>>>> c87f5c4e
			$0.unitsStyle = .positional
			$0.zeroFormattingBehavior = zero
		})
	}

	/// Extract requeste time units components from given interval.
	/// Reference date's calendar is used to make the extraction.
	///
	/// NOTE:
	///		Extraction is calendar/date based; if you specify a `refDate` calculation is made
	/// 	between the `refDate` and `refDate + interval`.
	/// 	If `refDate` is `nil` evaluation is made from `now()` and `now() + interval` in the context
	/// 	of the `SwiftDate.defaultRegion` set.
	///
	/// - Parameters:
	///   - units: units to extract
	///   - from: starting reference date, `nil` means `now()` in the context of the default region set.
	/// - Returns: dictionary with extracted components
	public func toUnits(_ units: Set<Calendar.Component>, to refDate: DateInRegion? = nil) -> [Calendar.Component: Int] {
		let dateTo = (refDate ?? DateInRegion())
		let dateFrom = dateTo.addingTimeInterval(-self)
		let components = dateFrom.calendar.dateComponents(units, from: dateFrom.date, to: dateTo.date)
		return components.toDict()
	}

	/// Express a time interval (expressed in seconds) in another time unit you choose.
	/// Reference date's calendar is used to make the extraction.
	///
	/// - parameter component: time unit in which you want to express the calendar component
	/// - parameter from: starting reference date, `nil` means `now()` in the context of the default region set.
	///
	/// - returns: the value of interval expressed in selected `Calendar.Component`
	public func toUnit(_ component: Calendar.Component, to refDate: DateInRegion? = nil) -> Int? {
		return toUnits([component], to: refDate)[component]
	}

}<|MERGE_RESOLUTION|>--- conflicted
+++ resolved
@@ -103,11 +103,7 @@
 	/// - Parameter zero: behaviour with zero.
 	/// - Returns: string representation
 	public func toClock(zero: DateComponentsFormatter.ZeroFormattingBehavior = .pad) -> String {
-<<<<<<< HEAD
-		return toString(options: {
-=======
-		return self.toIntervalString(options: {
->>>>>>> c87f5c4e
+		return toIntervalString(options: {
 			$0.unitsStyle = .positional
 			$0.zeroFormattingBehavior = zero
 		})
