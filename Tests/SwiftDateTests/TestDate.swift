--- conflicted
+++ resolved
@@ -26,20 +26,12 @@
 		print(result)
 	}
 
-<<<<<<< HEAD
-    func testDifferenceBetweenDates() {
-        let date = Date()
-        let date2 = "2019-01-05".toDate()!.date
-        let result = date.difference(in: .day, from: date2)
-        print(result!)
-    }
-=======
-	func testDifferenceBetweenDates() {
-		let date = Date()
-		let date2 = "2019-01-05".toDate()!.date
-		let result = date.difference(in: .day, from: date2)
-		print(result!)
-	}
+  func testDifferenceBetweenDates() {
+    let date = Date()
+    let date2 = "2019-01-05".toDate()!.date
+    let result = date.difference(in: .day, from: date2)
+    print(result!)
+  }
 
 	func testPositionInRange() {
 		let regionRome = Region(calendar: Calendars.gregorian, zone: Zones.europeRome, locale: Locales.italian)
@@ -61,5 +53,5 @@
 		let testDate4 = "2018-06-01 03:00:00".toDate(dateFormat, region: regionLondon)!.date
 		XCTAssertNil( testDate4.positionInRange(date: lowerBound, and: upperBound))
 	}
->>>>>>> 176896db
+
 }